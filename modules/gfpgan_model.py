import os
import sys
import traceback

import facexlib
import gfpgan

import modules.face_restoration
from modules import shared, devices, modelloader
from modules.paths import models_path

model_dir = "GFPGAN"
user_path = None
model_path = os.path.join(models_path, model_dir)
model_url = "https://github.com/TencentARC/GFPGAN/releases/download/v1.3.0/GFPGANv1.4.pth"
have_gfpgan = False
loaded_gfpgan_model = None


def gfpgann():
    global loaded_gfpgan_model
    global model_path
    if loaded_gfpgan_model is not None:
        loaded_gfpgan_model.gfpgan.to(devices.device_gfpgan)
        return loaded_gfpgan_model

    if gfpgan_constructor is None:
        return None

    models = modelloader.load_models(model_path, model_url, user_path, ext_filter="GFPGAN")
    if len(models) == 1 and "http" in models[0]:
        model_file = models[0]
    elif len(models) != 0:
        latest_file = max(models, key=os.path.getctime)
        model_file = latest_file
    else:
        print("Unable to load gfpgan model!")
        return None
    model = gfpgan_constructor(model_path=model_file, upscale=1, arch='clean', channel_multiplier=2, bg_upsampler=None)
    loaded_gfpgan_model = model

    return model


def send_model_to(model, device):
    model.gfpgan.to(device)
    model.face_helper.face_det.to(device)
    model.face_helper.face_parse.to(device)


def gfpgan_fix_faces(np_image):
    global loaded_gfpgan_model
    model = gfpgann()
    if model is None:
        return np_image

    send_model_to(model, devices.device_gfpgan)

    np_image_bgr = np_image[:, :, ::-1]
    cropped_faces, restored_faces, gfpgan_output_bgr = model.enhance(np_image_bgr, has_aligned=False, only_center_face=False, paste_back=True)
    np_image = gfpgan_output_bgr[:, :, ::-1]

    model.face_helper.clean_all()

    if shared.opts.face_restoration_unload:
<<<<<<< HEAD
        del model
        loaded_gfpgan_model = None
        devices.torch_gc()
=======
        send_model_to(model, devices.cpu)
>>>>>>> ef40e4cd

    return np_image


gfpgan_constructor = None


def setup_model(dirname):
    global model_path
    if not os.path.exists(model_path):
        os.makedirs(model_path)

    try:
        from gfpgan import GFPGANer
        from facexlib import detection, parsing
        global user_path
        global have_gfpgan
        global gfpgan_constructor

        load_file_from_url_orig = gfpgan.utils.load_file_from_url
        facex_load_file_from_url_orig = facexlib.detection.load_file_from_url
        facex_load_file_from_url_orig2 = facexlib.parsing.load_file_from_url

        def my_load_file_from_url(**kwargs):
            return load_file_from_url_orig(**dict(kwargs, model_dir=model_path))

        def facex_load_file_from_url(**kwargs):
            return facex_load_file_from_url_orig(**dict(kwargs, save_dir=model_path, model_dir=None))

        def facex_load_file_from_url2(**kwargs):
            return facex_load_file_from_url_orig2(**dict(kwargs, save_dir=model_path, model_dir=None))

        gfpgan.utils.load_file_from_url = my_load_file_from_url
        facexlib.detection.load_file_from_url = facex_load_file_from_url
        facexlib.parsing.load_file_from_url = facex_load_file_from_url2
        user_path = dirname
        have_gfpgan = True
        gfpgan_constructor = GFPGANer

        class FaceRestorerGFPGAN(modules.face_restoration.FaceRestoration):
            def name(self):
                return "GFPGAN"

            def restore(self, np_image):
                return gfpgan_fix_faces(np_image)

        shared.face_restorers.append(FaceRestorerGFPGAN())
    except Exception:
        print("Error setting up GFPGAN:", file=sys.stderr)
        print(traceback.format_exc(), file=sys.stderr)
<|MERGE_RESOLUTION|>--- conflicted
+++ resolved
@@ -1,122 +1,115 @@
-import os
-import sys
-import traceback
-
-import facexlib
-import gfpgan
-
-import modules.face_restoration
-from modules import shared, devices, modelloader
-from modules.paths import models_path
-
-model_dir = "GFPGAN"
-user_path = None
-model_path = os.path.join(models_path, model_dir)
-model_url = "https://github.com/TencentARC/GFPGAN/releases/download/v1.3.0/GFPGANv1.4.pth"
-have_gfpgan = False
-loaded_gfpgan_model = None
-
-
-def gfpgann():
-    global loaded_gfpgan_model
-    global model_path
-    if loaded_gfpgan_model is not None:
-        loaded_gfpgan_model.gfpgan.to(devices.device_gfpgan)
-        return loaded_gfpgan_model
-
-    if gfpgan_constructor is None:
-        return None
-
-    models = modelloader.load_models(model_path, model_url, user_path, ext_filter="GFPGAN")
-    if len(models) == 1 and "http" in models[0]:
-        model_file = models[0]
-    elif len(models) != 0:
-        latest_file = max(models, key=os.path.getctime)
-        model_file = latest_file
-    else:
-        print("Unable to load gfpgan model!")
-        return None
-    model = gfpgan_constructor(model_path=model_file, upscale=1, arch='clean', channel_multiplier=2, bg_upsampler=None)
-    loaded_gfpgan_model = model
-
-    return model
-
-
-def send_model_to(model, device):
-    model.gfpgan.to(device)
-    model.face_helper.face_det.to(device)
-    model.face_helper.face_parse.to(device)
-
-
-def gfpgan_fix_faces(np_image):
-    global loaded_gfpgan_model
-    model = gfpgann()
-    if model is None:
-        return np_image
-
-    send_model_to(model, devices.device_gfpgan)
-
-    np_image_bgr = np_image[:, :, ::-1]
-    cropped_faces, restored_faces, gfpgan_output_bgr = model.enhance(np_image_bgr, has_aligned=False, only_center_face=False, paste_back=True)
-    np_image = gfpgan_output_bgr[:, :, ::-1]
-
-    model.face_helper.clean_all()
-
-    if shared.opts.face_restoration_unload:
-<<<<<<< HEAD
-        del model
-        loaded_gfpgan_model = None
-        devices.torch_gc()
-=======
-        send_model_to(model, devices.cpu)
->>>>>>> ef40e4cd
-
-    return np_image
-
-
-gfpgan_constructor = None
-
-
-def setup_model(dirname):
-    global model_path
-    if not os.path.exists(model_path):
-        os.makedirs(model_path)
-
-    try:
-        from gfpgan import GFPGANer
-        from facexlib import detection, parsing
-        global user_path
-        global have_gfpgan
-        global gfpgan_constructor
-
-        load_file_from_url_orig = gfpgan.utils.load_file_from_url
-        facex_load_file_from_url_orig = facexlib.detection.load_file_from_url
-        facex_load_file_from_url_orig2 = facexlib.parsing.load_file_from_url
-
-        def my_load_file_from_url(**kwargs):
-            return load_file_from_url_orig(**dict(kwargs, model_dir=model_path))
-
-        def facex_load_file_from_url(**kwargs):
-            return facex_load_file_from_url_orig(**dict(kwargs, save_dir=model_path, model_dir=None))
-
-        def facex_load_file_from_url2(**kwargs):
-            return facex_load_file_from_url_orig2(**dict(kwargs, save_dir=model_path, model_dir=None))
-
-        gfpgan.utils.load_file_from_url = my_load_file_from_url
-        facexlib.detection.load_file_from_url = facex_load_file_from_url
-        facexlib.parsing.load_file_from_url = facex_load_file_from_url2
-        user_path = dirname
-        have_gfpgan = True
-        gfpgan_constructor = GFPGANer
-
-        class FaceRestorerGFPGAN(modules.face_restoration.FaceRestoration):
-            def name(self):
-                return "GFPGAN"
-
-            def restore(self, np_image):
-                return gfpgan_fix_faces(np_image)
-
-        shared.face_restorers.append(FaceRestorerGFPGAN())
-    except Exception:
-        print("Error setting up GFPGAN:", file=sys.stderr)
-        print(traceback.format_exc(), file=sys.stderr)
+import os
+import sys
+import traceback
+
+import facexlib
+import gfpgan
+
+import modules.face_restoration
+from modules import shared, devices, modelloader
+from modules.paths import models_path
+
+model_dir = "GFPGAN"
+user_path = None
+model_path = os.path.join(models_path, model_dir)
+model_url = "https://github.com/TencentARC/GFPGAN/releases/download/v1.3.0/GFPGANv1.4.pth"
+have_gfpgan = False
+loaded_gfpgan_model = None
+
+
+def gfpgann():
+    global loaded_gfpgan_model
+    global model_path
+    if loaded_gfpgan_model is not None:
+        loaded_gfpgan_model.gfpgan.to(devices.device_gfpgan)
+        return loaded_gfpgan_model
+
+    if gfpgan_constructor is None:
+        return None
+
+    models = modelloader.load_models(model_path, model_url, user_path, ext_filter="GFPGAN")
+    if len(models) == 1 and "http" in models[0]:
+        model_file = models[0]
+    elif len(models) != 0:
+        latest_file = max(models, key=os.path.getctime)
+        model_file = latest_file
+    else:
+        print("Unable to load gfpgan model!")
+        return None
+    model = gfpgan_constructor(model_path=model_file, upscale=1, arch='clean', channel_multiplier=2, bg_upsampler=None)
+    loaded_gfpgan_model = model
+
+    return model
+
+
+def send_model_to(model, device):
+    model.gfpgan.to(device)
+    model.face_helper.face_det.to(device)
+    model.face_helper.face_parse.to(device)
+
+
+def gfpgan_fix_faces(np_image):
+    model = gfpgann()
+    if model is None:
+        return np_image
+
+    send_model_to(model, devices.device_gfpgan)
+
+    np_image_bgr = np_image[:, :, ::-1]
+    cropped_faces, restored_faces, gfpgan_output_bgr = model.enhance(np_image_bgr, has_aligned=False, only_center_face=False, paste_back=True)
+    np_image = gfpgan_output_bgr[:, :, ::-1]
+
+    model.face_helper.clean_all()
+
+    if shared.opts.face_restoration_unload:
+        send_model_to(model, devices.cpu)
+
+    return np_image
+
+
+gfpgan_constructor = None
+
+
+def setup_model(dirname):
+    global model_path
+    if not os.path.exists(model_path):
+        os.makedirs(model_path)
+
+    try:
+        from gfpgan import GFPGANer
+        from facexlib import detection, parsing
+        global user_path
+        global have_gfpgan
+        global gfpgan_constructor
+
+        load_file_from_url_orig = gfpgan.utils.load_file_from_url
+        facex_load_file_from_url_orig = facexlib.detection.load_file_from_url
+        facex_load_file_from_url_orig2 = facexlib.parsing.load_file_from_url
+
+        def my_load_file_from_url(**kwargs):
+            return load_file_from_url_orig(**dict(kwargs, model_dir=model_path))
+
+        def facex_load_file_from_url(**kwargs):
+            return facex_load_file_from_url_orig(**dict(kwargs, save_dir=model_path, model_dir=None))
+
+        def facex_load_file_from_url2(**kwargs):
+            return facex_load_file_from_url_orig2(**dict(kwargs, save_dir=model_path, model_dir=None))
+
+        gfpgan.utils.load_file_from_url = my_load_file_from_url
+        facexlib.detection.load_file_from_url = facex_load_file_from_url
+        facexlib.parsing.load_file_from_url = facex_load_file_from_url2
+        user_path = dirname
+        have_gfpgan = True
+        gfpgan_constructor = GFPGANer
+
+        class FaceRestorerGFPGAN(modules.face_restoration.FaceRestoration):
+            def name(self):
+                return "GFPGAN"
+
+            def restore(self, np_image):
+                return gfpgan_fix_faces(np_image)
+
+        shared.face_restorers.append(FaceRestorerGFPGAN())
+    except Exception:
+        print("Error setting up GFPGAN:", file=sys.stderr)
+        print(traceback.format_exc(), file=sys.stderr)